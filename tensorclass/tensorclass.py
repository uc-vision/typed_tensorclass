--- conflicted
+++ resolved
@@ -243,17 +243,14 @@
       elif issubclass(f.type, TensorClass):
         return f.type.static_shape_info()
       else:
-        return value
+        return ()
     return {f.name:g(f) for f in fields(cls)}
-<<<<<<< HEAD
-=======
   
 
   @classmethod 
   def flat_size(cls):
     shapes = cls.static_shape_info()
     return sum([np.prod(s) for s, _ in shapes.values()])
->>>>>>> d4c01720
 
 
   def items(self):
